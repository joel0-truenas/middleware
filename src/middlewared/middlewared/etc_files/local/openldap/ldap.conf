--- conflicted
+++ resolved
@@ -12,20 +12,10 @@
         tls_cacert = None
         tls_reqcert = True
 
-<<<<<<< HEAD
-        ldap = safe_call('datastore.query', 'directoryservice.LDAP')
-        if ldap and ldap[0]:
-            ldap = ldap[0]
-        else:
-            ldap = None
-=======
         ldap = middleware.call_sync('ldap.config')
         ldap_enabled = ldap['enable']
         is_kerberized = False
         krb_realm = None
->>>>>>> 8523c8de
-
-        ldap_enabled = ldap['ldap_enable']
 
         ad = middleware.call_sync('activedirectory.config')
         ad_enabled = ad['enable']
